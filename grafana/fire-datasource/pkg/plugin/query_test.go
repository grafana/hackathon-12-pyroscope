package plugin

import (
	"context"
	"testing"
	"time"

	"github.com/bufbuild/connect-go"
	v1 "github.com/grafana/fire/pkg/gen/common/v1"
	"github.com/grafana/grafana-plugin-sdk-go/backend"
	"github.com/grafana/grafana-plugin-sdk-go/data"
	"github.com/stretchr/testify/require"

	commonv1 "github.com/grafana/fire/pkg/gen/common/v1"
	querierv1 "github.com/grafana/fire/pkg/gen/querier/v1"
)

// This is where the tests for the datasource backend live.
func Test_query(t *testing.T) {
	client := &FakeClient{}
	ds := &FireDatasource{
		client: client,
	}

	pCtx := backend.PluginContext{
		DataSourceInstanceSettings: &backend.DataSourceInstanceSettings{
			JSONData: []byte(`{"minStep":"30s"}`),
		},
	}

	dataQuery := backend.DataQuery{
		RefID:         "A",
		QueryType:     queryTypeBoth,
		MaxDataPoints: 0,
		Interval:      0,
		TimeRange: backend.TimeRange{
			From: time.UnixMilli(10000),
			To:   time.UnixMilli(20000),
		},
<<<<<<< HEAD
		JSON: []byte(`{"profileTypeId":"foo:bar:baz","labelSelector":"{app=\\\"baz\\\"}"}`),
=======
		JSON: []byte(`{"profileTypeId":"memory:alloc_objects:count:space:bytes","labelSelector":"{app=\\\"baz\\\"}"}`),
>>>>>>> d8c61d1c
	}

	t.Run("query both", func(t *testing.T) {
		resp := ds.query(context.Background(), pCtx, dataQuery)
		require.Nil(t, resp.Error)
		require.Equal(t, 2, len(resp.Frames))
		require.Equal(t, "time", resp.Frames[0].Fields[0].Name)
		require.Equal(t, data.NewField("level", nil, []int64{0, 1, 2}), resp.Frames[1].Fields[0])
	})

	t.Run("query profile", func(t *testing.T) {
		dataQuery.QueryType = queryTypeProfile
		resp := ds.query(context.Background(), pCtx, dataQuery)
		require.Nil(t, resp.Error)
		require.Equal(t, 1, len(resp.Frames))
		require.Equal(t, data.NewField("level", nil, []int64{0, 1, 2}), resp.Frames[0].Fields[0])
	})

	t.Run("query metrics", func(t *testing.T) {
		dataQuery.QueryType = queryTypeMetrics
		resp := ds.query(context.Background(), pCtx, dataQuery)
		require.Nil(t, resp.Error)
		require.Equal(t, 1, len(resp.Frames))
		require.Equal(t, "time", resp.Frames[0].Fields[0].Name)
	})

	t.Run("query metrics uses min step", func(t *testing.T) {
		dataQuery.QueryType = queryTypeMetrics
		resp := ds.query(context.Background(), pCtx, dataQuery)
		require.Nil(t, resp.Error)
		r, ok := client.Req.(*connect.Request[querierv1.SelectSeriesRequest])
		require.True(t, ok)
		require.Equal(t, float64(30), r.Msg.Step)
	})

	t.Run("query metrics uses default min step", func(t *testing.T) {
		dataQuery.QueryType = queryTypeMetrics
		pCtxNoMinStep := backend.PluginContext{
			DataSourceInstanceSettings: &backend.DataSourceInstanceSettings{
				JSONData: []byte(`{}`),
			},
		}
		resp := ds.query(context.Background(), pCtxNoMinStep, dataQuery)
		require.Nil(t, resp.Error)
		r, ok := client.Req.(*connect.Request[querierv1.SelectSeriesRequest])
		require.True(t, ok)
		require.Equal(t, float64(15), r.Msg.Step)
	})
}

// This is where the tests for the datasource backend live.
func Test_profileToDataFrame(t *testing.T) {
	resp := &connect.Response[querierv1.SelectMergeStacktracesResponse]{
		Msg: &querierv1.SelectMergeStacktracesResponse{
			Flamegraph: &querierv1.FlameGraph{
				Names: []string{"func1", "func2", "func3"},
				Levels: []*querierv1.Level{
					{Values: []int64{0, 20, 1, 2}},
					{Values: []int64{0, 10, 3, 1, 4, 5, 5, 2}},
				},
				Total:   987,
				MaxSelf: 123,
			},
		},
	}
	frame := responseToDataFrames(resp, "memory:alloc_objects:count:space:bytes")
	require.Equal(t, 4, len(frame.Fields))
	require.Equal(t, data.NewField("level", nil, []int64{0, 1, 1}), frame.Fields[0])
	require.Equal(t, data.NewField("value", nil, []int64{20, 10, 5}).SetConfig(&data.FieldConfig{Unit: "short"}), frame.Fields[1])
	require.Equal(t, data.NewField("self", nil, []int64{1, 3, 5}).SetConfig(&data.FieldConfig{Unit: "short"}), frame.Fields[2])
	require.Equal(t, data.NewField("label", nil, []string{"func1", "func2", "func3"}), frame.Fields[3])
}

// This is where the tests for the datasource backend live.
func Test_levelsToTree(t *testing.T) {
	t.Run("simple", func(t *testing.T) {
		levels := []*querierv1.Level{
			{Values: []int64{0, 100, 0, 0}},
			{Values: []int64{0, 40, 0, 1, 0, 30, 0, 2}},
			{Values: []int64{0, 15, 0, 3}},
		}

		tree := levelsToTree(levels, []string{"root", "func1", "func2", "func1:func3"})
		require.Equal(t, &ProfileTree{
			Start: 0, Value: 100, Level: 0, Name: "root", Nodes: []*ProfileTree{
				{
					Start: 0, Value: 40, Level: 1, Name: "func1", Nodes: []*ProfileTree{
						{Start: 0, Value: 15, Level: 2, Name: "func1:func3"},
					},
				},
				{Start: 40, Value: 30, Level: 1, Name: "func2"},
			},
		}, tree)
	})

	t.Run("medium", func(t *testing.T) {
		levels := []*querierv1.Level{
			{Values: []int64{0, 100, 0, 0}},
			{Values: []int64{0, 40, 0, 1, 0, 30, 0, 2, 0, 30, 0, 3}},
			{Values: []int64{0, 20, 0, 4, 50, 10, 0, 5}},
		}

		tree := levelsToTree(levels, []string{"root", "func1", "func2", "func3", "func1:func4", "func3:func5"})
		require.Equal(t, &ProfileTree{
			Start: 0, Value: 100, Level: 0, Name: "root", Nodes: []*ProfileTree{
				{
					Start: 0, Value: 40, Level: 1, Name: "func1", Nodes: []*ProfileTree{
						{Start: 0, Value: 20, Level: 2, Name: "func1:func4"},
					},
				},
				{Start: 40, Value: 30, Level: 1, Name: "func2"},
				{
					Start: 70, Value: 30, Level: 1, Name: "func3", Nodes: []*ProfileTree{
						{Start: 70, Value: 10, Level: 2, Name: "func3:func5"},
					},
				},
			},
		}, tree)
	})
}

func Test_treeToNestedDataFrame(t *testing.T) {
	tree := &ProfileTree{
		Start: 0, Value: 100, Level: 0, Self: 1, Name: "root", Nodes: []*ProfileTree{
			{
				Start: 10, Value: 40, Level: 1, Self: 2, Name: "func1",
			},
			{Start: 60, Value: 30, Level: 1, Self: 3, Name: "func2", Nodes: []*ProfileTree{
				{Start: 61, Value: 15, Level: 2, Self: 4, Name: "func1:func3"},
			}},
		},
	}

	frame := treeToNestedSetDataFrame(tree, "memory:alloc_objects:count:space:bytes")
	require.Equal(t,
		[]*data.Field{
			data.NewField("level", nil, []int64{0, 1, 1, 2}),
			data.NewField("value", nil, []int64{100, 40, 30, 15}).SetConfig(&data.FieldConfig{Unit: "short"}),
			data.NewField("self", nil, []int64{1, 2, 3, 4}).SetConfig(&data.FieldConfig{Unit: "short"}),
			data.NewField("label", nil, []string{"root", "func1", "func2", "func1:func3"}),
		}, frame.Fields)
}

func Test_seriesToDataFrame(t *testing.T) {
	resp := &connect.Response[querierv1.SelectSeriesResponse]{
		Msg: &querierv1.SelectSeriesResponse{
			Series: []*commonv1.Series{
				{Labels: []*commonv1.LabelPair{}, Points: []*commonv1.Point{{Timestamp: int64(1000), Value: 30}, {Timestamp: int64(2000), Value: 10}}},
			},
		},
	}
	frame := seriesToDataFrame(resp, "process_cpu:samples:count:cpu:nanoseconds")
	require.Equal(t, 2, len(frame.Fields))
	require.Equal(t, data.NewField("time", nil, []time.Time{time.UnixMilli(1000), time.UnixMilli(2000)}), frame.Fields[0])
	require.Equal(t, data.NewField("samples", nil, []float64{30, 10}).SetConfig(&data.FieldConfig{Unit: "short"}), frame.Fields[1])

	// with a label pair, the value field should name itself with a label pair name and not the profile type
	resp = &connect.Response[querierv1.SelectSeriesResponse]{
		Msg: &querierv1.SelectSeriesResponse{
			Series: []*commonv1.Series{
				{Labels: []*commonv1.LabelPair{{Name: "app", Value: "bar"}}, Points: []*commonv1.Point{{Timestamp: int64(1000), Value: 30}, {Timestamp: int64(2000), Value: 10}}},
			},
		},
	}
	frame = seriesToDataFrame(resp, "process_cpu:samples:count:cpu:nanoseconds")
	require.Equal(t, data.NewField("app", nil, []float64{30, 10}).SetConfig(&data.FieldConfig{Unit: ""}), frame.Fields[1])
}

type FakeClient struct {
	Req interface{}
}

func (f *FakeClient) ProfileTypes(ctx context.Context, c *connect.Request[querierv1.ProfileTypesRequest]) (*connect.Response[querierv1.ProfileTypesResponse], error) {
	panic("implement me")
}

func (f *FakeClient) LabelValues(ctx context.Context, c *connect.Request[querierv1.LabelValuesRequest]) (*connect.Response[querierv1.LabelValuesResponse], error) {
	panic("implement me")
}

func (f *FakeClient) LabelNames(context.Context, *connect.Request[querierv1.LabelNamesRequest]) (*connect.Response[querierv1.LabelNamesResponse], error) {
	panic("implement me")
}

func (f *FakeClient) Series(ctx context.Context, c *connect.Request[querierv1.SeriesRequest]) (*connect.Response[querierv1.SeriesResponse], error) {
	return &connect.Response[querierv1.SeriesResponse]{
		Msg: &querierv1.SeriesResponse{
			LabelsSet: []*v1.Labels{{
				Labels: []*v1.LabelPair{
					{
						Name:  "__unit__",
						Value: "cpu",
					},
					{
						Name:  "instance",
						Value: "127.0.0.1",
					},
					{
						Name:  "job",
						Value: "default",
					},
				},
			}},
		},
	}, nil
}

func (f *FakeClient) SelectMergeStacktraces(ctx context.Context, c *connect.Request[querierv1.SelectMergeStacktracesRequest]) (*connect.Response[querierv1.SelectMergeStacktracesResponse], error) {
	f.Req = c
	return &connect.Response[querierv1.SelectMergeStacktracesResponse]{
		Msg: &querierv1.SelectMergeStacktracesResponse{
			Flamegraph: &querierv1.FlameGraph{
				Names: []string{"foo", "bar", "baz"},
				Levels: []*querierv1.Level{
					{Values: []int64{0, 10, 0, 0}},
					{Values: []int64{0, 9, 0, 1}},
					{Values: []int64{0, 8, 8, 2}},
				},
				Total:   100,
				MaxSelf: 56,
			},
		},
	}, nil
}

func (f *FakeClient) SelectSeries(ctx context.Context, req *connect.Request[querierv1.SelectSeriesRequest]) (*connect.Response[querierv1.SelectSeriesResponse], error) {
	f.Req = req
	return &connect.Response[querierv1.SelectSeriesResponse]{
		Msg: &querierv1.SelectSeriesResponse{
			Series: []*commonv1.Series{
				{
					Labels: []*v1.LabelPair{{Name: "foo", Value: "bar"}},
					Points: []*commonv1.Point{{Timestamp: int64(1000), Value: 30}, {Timestamp: int64(2000), Value: 10}},
				},
			},
		},
	}, nil
}<|MERGE_RESOLUTION|>--- conflicted
+++ resolved
@@ -37,11 +37,7 @@
 			From: time.UnixMilli(10000),
 			To:   time.UnixMilli(20000),
 		},
-<<<<<<< HEAD
-		JSON: []byte(`{"profileTypeId":"foo:bar:baz","labelSelector":"{app=\\\"baz\\\"}"}`),
-=======
 		JSON: []byte(`{"profileTypeId":"memory:alloc_objects:count:space:bytes","labelSelector":"{app=\\\"baz\\\"}"}`),
->>>>>>> d8c61d1c
 	}
 
 	t.Run("query both", func(t *testing.T) {
