--- conflicted
+++ resolved
@@ -485,12 +485,6 @@
 func BenchmarkIngester_Push_ProfileSize(b *testing.B) {
 	sizes := []int{	
 		100 * 1024,     // 100KB
-<<<<<<< HEAD
-		200 * 1024,     // 200KB
-		300 * 1024,     // 300KB
-		400 * 1024,     // 400KB
-=======
->>>>>>> 0a3e511e
 		500 * 1024,     // 500KB
 		1000 * 1024,    // 1MB
 		2000 * 1024,    // 2MB
