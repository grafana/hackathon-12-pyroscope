--- conflicted
+++ resolved
@@ -117,15 +117,9 @@
 		tc := tc
 		t.Run(tc.name, func(t *testing.T) {
 			testPath := t.TempDir()
-<<<<<<< HEAD
 			db, err := New(Config{
-				DataPath:      testPath,
-				BlockDuration: time.Duration(100000) * time.Minute, // we will manually flush
-=======
-			db, err := New(&Config{
 				DataPath:         testPath,
 				MaxBlockDuration: time.Duration(100000) * time.Minute, // we will manually flush
->>>>>>> 218e236e
 			}, log.NewNopLogger(), nil)
 			require.NoError(t, err)
 			ctx := context.Background()
@@ -266,15 +260,9 @@
 		tc := tc
 		t.Run(tc.name, func(t *testing.T) {
 			testPath := t.TempDir()
-<<<<<<< HEAD
 			db, err := New(Config{
-				DataPath:      testPath,
-				BlockDuration: time.Duration(100000) * time.Minute, // we will manually flush
-=======
-			db, err := New(&Config{
 				DataPath:         testPath,
 				MaxBlockDuration: time.Duration(100000) * time.Minute, // we will manually flush
->>>>>>> 218e236e
 			}, log.NewNopLogger(), nil)
 			require.NoError(t, err)
 			ctx := context.Background()
@@ -389,15 +377,9 @@
 		tc := tc
 		t.Run(tc.name, func(t *testing.T) {
 			testPath := t.TempDir()
-<<<<<<< HEAD
 			db, err := New(Config{
-				DataPath:      testPath,
-				BlockDuration: time.Duration(100000) * time.Minute, // we will manually flush
-=======
-			db, err := New(&Config{
 				DataPath:         testPath,
 				MaxBlockDuration: time.Duration(100000) * time.Minute, // we will manually flush
->>>>>>> 218e236e
 			}, log.NewNopLogger(), nil)
 			require.NoError(t, err)
 			ctx := context.Background()
@@ -520,15 +502,9 @@
 		tc := tc
 		t.Run(tc.name, func(t *testing.T) {
 			testPath := t.TempDir()
-<<<<<<< HEAD
 			db, err := New(Config{
-				DataPath:      testPath,
-				BlockDuration: time.Duration(100000) * time.Minute, // we will manually flush
-=======
-			db, err := New(&Config{
 				DataPath:         testPath,
 				MaxBlockDuration: time.Duration(100000) * time.Minute, // we will manually flush
->>>>>>> 218e236e
 			}, log.NewNopLogger(), nil)
 			require.NoError(t, err)
 			ctx := context.Background()
